--- conflicted
+++ resolved
@@ -65,14 +65,8 @@
             emoji::WRENCH,
             output_directory
         );
-<<<<<<< HEAD
-        if create_dir_all(output_directory).is_err() {
-            return Err(Error::CreateDirectory(output_directory.to_string()));
-        }
-=======
         create_dir_all(output_directory)
             .map_err(|_| Error::CreateDirectory(output_directory.to_string()))?;
->>>>>>> 540915e3
     }
     info!(
         "{} Downloading file '{}' from '{}'",
@@ -152,18 +146,12 @@
     let export_file = get_export_file(args.export_file)?;
     let mut exports: Vec<String> = Vec::new();
     let host_triple = get_host_triple(args.default_host)?;
-<<<<<<< HEAD
-
     let xtensa_rust_version = if let Some(toolchain_version) = &args.toolchain_version {
         if !args.skip_version_parse {
             XtensaRust::parse_version(toolchain_version)?
         } else {
             toolchain_version.clone()
         }
-=======
-    let xtensa_rust_version = if let Some(toolchain_version) = &args.toolchain_version {
-        toolchain_version.clone()
->>>>>>> 540915e3
     } else {
         XtensaRust::get_latest_version().await?
     };
@@ -195,10 +183,7 @@
             - LLVM Toolchain: {:?}
             - Nightly version: {:?}
             - Rust Toolchain: {:?}
-<<<<<<< HEAD
             - Skip version parsing: {}
-=======
->>>>>>> 540915e3
             - Targets: {:?}
             - Toolchain path: {:?}
             - Toolchain version: {:?}",
@@ -208,10 +193,7 @@
         &llvm,
         &args.nightly_version,
         xtensa_rust,
-<<<<<<< HEAD
         &args.skip_version_parse,
-=======
->>>>>>> 540915e3
         targets,
         &install_path,
         args.toolchain_version,
