--- conflicted
+++ resolved
@@ -36,14 +36,10 @@
 serde_json = "1.0.91"
 thiserror = "1.0.38"
 update-informer = "0.6.0"
-<<<<<<< HEAD
-tokio = { version = "1.21.2", features = ["full"] }
-async-trait = "0.1.60"
-retry = "2.0.0"
-=======
 tokio = { version = "1.24.1", features = ["full"] }
 async-trait = "0.1.61"
->>>>>>> e8c4ef1b
+retry = "2.0.0"
+
 
 [target.'cfg(target_os = "linux")'.dependencies]
 openssl = { version = "0.10", features = ["vendored"] }
